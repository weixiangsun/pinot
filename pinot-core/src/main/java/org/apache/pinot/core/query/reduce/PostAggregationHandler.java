/**
 * Licensed to the Apache Software Foundation (ASF) under one
 * or more contributor license agreements.  See the NOTICE file
 * distributed with this work for additional information
 * regarding copyright ownership.  The ASF licenses this file
 * to you under the Apache License, Version 2.0 (the
 * "License"); you may not use this file except in compliance
 * with the License.  You may obtain a copy of the License at
 *
 *   http://www.apache.org/licenses/LICENSE-2.0
 *
 * Unless required by applicable law or agreed to in writing,
 * software distributed under the License is distributed on an
 * "AS IS" BASIS, WITHOUT WARRANTIES OR CONDITIONS OF ANY
 * KIND, either express or implied.  See the License for the
 * specific language governing permissions and limitations
 * under the License.
 */
package org.apache.pinot.core.query.reduce;

import com.google.common.base.Preconditions;
import java.util.HashMap;
import java.util.List;
import java.util.Map;
import org.apache.commons.lang3.tuple.Pair;
import org.apache.pinot.common.request.context.ExpressionContext;
import org.apache.pinot.common.request.context.FilterContext;
import org.apache.pinot.common.request.context.FunctionContext;
import org.apache.pinot.common.request.context.RequestContextUtils;
import org.apache.pinot.common.utils.DataSchema;
import org.apache.pinot.common.utils.DataSchema.ColumnDataType;
import org.apache.pinot.core.query.postaggregation.PostAggregationFunction;
import org.apache.pinot.core.query.reduce.filter.ColumnValueExtractor;
import org.apache.pinot.core.query.reduce.filter.LiteralValueExtractor;
import org.apache.pinot.core.query.reduce.filter.ValueExtractor;
import org.apache.pinot.core.query.reduce.filter.ValueExtractorFactory;
import org.apache.pinot.core.query.request.context.QueryContext;
import org.apache.pinot.core.util.GapfillUtils;


/**
 * The {@code PostAggregationHandler} handles the post-aggregation calculation as well as the column re-ordering for the
 * aggregation result.
 */
public class PostAggregationHandler implements ValueExtractorFactory {
  private final Map<FunctionContext, Integer> _aggregationFunctionIndexMap;
  private final Map<Pair<FunctionContext, FilterContext>, Integer> _filteredAggregationsIndexMap;
  private final int _numGroupByExpressions;
  private final Map<ExpressionContext, Integer> _groupByExpressionIndexMap;
  private final DataSchema _dataSchema;
  private final ValueExtractor[] _valueExtractors;
  private final DataSchema _resultDataSchema;

  public PostAggregationHandler(QueryContext queryContext, DataSchema dataSchema) {
    _aggregationFunctionIndexMap = queryContext.getAggregationFunctionIndexMap();
    _filteredAggregationsIndexMap = queryContext.getFilteredAggregationsIndexMap();
    assert _aggregationFunctionIndexMap != null;
    List<ExpressionContext> groupByExpressions = queryContext.getGroupByExpressions();
    if (groupByExpressions == null) {
      groupByExpressions = GapfillUtils.getGroupByExpressions(queryContext);
    }
    if (groupByExpressions != null) {
      _numGroupByExpressions = groupByExpressions.size();
      _groupByExpressionIndexMap = new HashMap<>();
      for (int i = 0; i < _numGroupByExpressions; i++) {
        _groupByExpressionIndexMap.put(GapfillUtils.stripGapfill(groupByExpressions.get(i)), i);
      }
    } else {
      _numGroupByExpressions = 0;
      _groupByExpressionIndexMap = null;
    }

    // NOTE: The data schema will always have group-by expressions in the front, followed by aggregation functions of
    //       the same order as in the query context. This is handled in AggregationGroupByOrderByOperator.
    _dataSchema = dataSchema;

    List<ExpressionContext> selectExpressions = queryContext.getSelectExpressions();
    int numSelectExpressions = selectExpressions.size();
    _valueExtractors = new ValueExtractor[numSelectExpressions];
    String[] columnNames = new String[numSelectExpressions];
    ColumnDataType[] columnDataTypes = new ColumnDataType[numSelectExpressions];
    for (int i = 0; i < numSelectExpressions; i++) {
      ValueExtractor valueExtractor = getValueExtractor(selectExpressions.get(i));
      _valueExtractors[i] = valueExtractor;
      columnNames[i] = valueExtractor.getColumnName();
      columnDataTypes[i] = valueExtractor.getColumnDataType();
    }
    _resultDataSchema = new DataSchema(columnNames, columnDataTypes);
  }

  /**
   * Returns the DataSchema of the post-aggregation result.
   */
  public DataSchema getResultDataSchema() {
    return _resultDataSchema;
  }

  /**
   * Returns the post-aggregation result for the given row.
   */
  public Object[] getResult(Object[] row) {
    int numValues = _valueExtractors.length;
    Object[] result = new Object[numValues];
    for (int i = 0; i < numValues; i++) {
      result[i] = _valueExtractors[i].extract(row);
    }
    return result;
  }

  /**
   * Returns a ValueExtractor based on the given expression.
   */
  @Override
  public ValueExtractor getValueExtractor(ExpressionContext expression) {
    expression = GapfillUtils.stripGapfill(expression);
    if (expression.getType() == ExpressionContext.Type.LITERAL) {
      // Literal
      return new LiteralValueExtractor(expression.getLiteral());
    }
    if (_numGroupByExpressions > 0) {
      Integer groupByExpressionIndex = _groupByExpressionIndexMap.get(expression);
      if (groupByExpressionIndex != null) {
        // Group-by expression
        return new ColumnValueExtractor(groupByExpressionIndex, _dataSchema);
      }
    }
    FunctionContext function = expression.getFunction();
    Preconditions.checkState(function != null, "Failed to find SELECT expression: %s in the GROUP-BY clause",
        expression);
    if (function.getType() == FunctionContext.Type.AGGREGATION) {
      // Aggregation function
<<<<<<< HEAD
      return new ColumnValueExtractor(_aggregationFunctionIndexMap.get(function) + _numGroupByExpressions, _dataSchema);
    } else if (function.getType() == FunctionContext.Type.TRANSFORM
        && function.getFunctionName().equalsIgnoreCase("filter")) {
=======
      return new ColumnValueExtractor(_aggregationFunctionIndexMap.get(function) + _numGroupByExpressions);
    } else if (function.getType() == FunctionContext.Type.TRANSFORM && function.getFunctionName()
        .equalsIgnoreCase("filter")) {
>>>>>>> fb572bd0
      ExpressionContext filterExpression = function.getArguments().get(1);
      FilterContext filter = RequestContextUtils.getFilter(filterExpression);
      FunctionContext filterFunction = function.getArguments().get(0).getFunction();

<<<<<<< HEAD
      return new ColumnValueExtractor(_filteredAggregationsIndexMap
          .get(Pair.of(filterFunction, filter)), _dataSchema);
=======
      return new ColumnValueExtractor(_filteredAggregationsIndexMap.get(Pair.of(filterFunction, filter)));
>>>>>>> fb572bd0
    } else {
      // Post-aggregation function
      return new PostAggregationValueExtractor(function);
    }
  }

  /**
   * Value extractor for a post-aggregation column.
   */
  private class PostAggregationValueExtractor implements ValueExtractor {
    final FunctionContext _function;
    final Object[] _arguments;
    final ValueExtractor[] _argumentExtractors;
    final PostAggregationFunction _postAggregationFunction;

    PostAggregationValueExtractor(FunctionContext function) {
      assert function.getType() == FunctionContext.Type.TRANSFORM;

      _function = function;
      List<ExpressionContext> arguments = function.getArguments();
      int numArguments = arguments.size();
      _arguments = new Object[numArguments];
      _argumentExtractors = new ValueExtractor[numArguments];
      ColumnDataType[] argumentTypes = new ColumnDataType[numArguments];
      for (int i = 0; i < numArguments; i++) {
        ExpressionContext argument = arguments.get(i);
        ValueExtractor argumentExtractor = getValueExtractor(argument);
        _argumentExtractors[i] = argumentExtractor;
        argumentTypes[i] = argumentExtractor.getColumnDataType();
      }
      _postAggregationFunction = new PostAggregationFunction(function.getFunctionName(), argumentTypes);
    }

    @Override
    public String getColumnName() {
      return _function.toString();
    }

    @Override
    public ColumnDataType getColumnDataType() {
      return _postAggregationFunction.getResultType();
    }

    @Override
    public Object extract(Object[] row) {
      int numArguments = _arguments.length;
      for (int i = 0; i < numArguments; i++) {
        _arguments[i] = _argumentExtractors[i].extract(row);
      }
      return _postAggregationFunction.invoke(_arguments);
    }
  }
}<|MERGE_RESOLUTION|>--- conflicted
+++ resolved
@@ -129,25 +129,14 @@
         expression);
     if (function.getType() == FunctionContext.Type.AGGREGATION) {
       // Aggregation function
-<<<<<<< HEAD
       return new ColumnValueExtractor(_aggregationFunctionIndexMap.get(function) + _numGroupByExpressions, _dataSchema);
-    } else if (function.getType() == FunctionContext.Type.TRANSFORM
-        && function.getFunctionName().equalsIgnoreCase("filter")) {
-=======
-      return new ColumnValueExtractor(_aggregationFunctionIndexMap.get(function) + _numGroupByExpressions);
     } else if (function.getType() == FunctionContext.Type.TRANSFORM && function.getFunctionName()
         .equalsIgnoreCase("filter")) {
->>>>>>> fb572bd0
       ExpressionContext filterExpression = function.getArguments().get(1);
       FilterContext filter = RequestContextUtils.getFilter(filterExpression);
       FunctionContext filterFunction = function.getArguments().get(0).getFunction();
 
-<<<<<<< HEAD
-      return new ColumnValueExtractor(_filteredAggregationsIndexMap
-          .get(Pair.of(filterFunction, filter)), _dataSchema);
-=======
-      return new ColumnValueExtractor(_filteredAggregationsIndexMap.get(Pair.of(filterFunction, filter)));
->>>>>>> fb572bd0
+      return new ColumnValueExtractor(_filteredAggregationsIndexMap.get(Pair.of(filterFunction, filter)), _dataSchema);
     } else {
       // Post-aggregation function
       return new PostAggregationValueExtractor(function);
