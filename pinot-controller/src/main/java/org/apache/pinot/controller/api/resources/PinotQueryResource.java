/**
 * Licensed to the Apache Software Foundation (ASF) under one
 * or more contributor license agreements.  See the NOTICE file
 * distributed with this work for additional information
 * regarding copyright ownership.  The ASF licenses this file
 * to you under the Apache License, Version 2.0 (the
 * "License"); you may not use this file except in compliance
 * with the License.  You may obtain a copy of the License at
 *
 *   http://www.apache.org/licenses/LICENSE-2.0
 *
 * Unless required by applicable law or agreed to in writing,
 * software distributed under the License is distributed on an
 * "AS IS" BASIS, WITHOUT WARRANTIES OR CONDITIONS OF ANY
 * KIND, either express or implied.  See the License for the
 * specific language governing permissions and limitations
 * under the License.
 */
package org.apache.pinot.controller.api.resources;

import com.fasterxml.jackson.databind.JsonNode;
import com.fasterxml.jackson.databind.node.ObjectNode;
import java.io.BufferedInputStream;
import java.io.BufferedOutputStream;
import java.io.ByteArrayOutputStream;
import java.io.IOException;
import java.io.InputStream;
import java.io.OutputStream;
import java.net.HttpURLConnection;
import java.net.URL;
import java.nio.charset.StandardCharsets;
import java.util.List;
import java.util.Map;
import java.util.Map.Entry;
import java.util.Random;
import java.util.Set;
import java.util.stream.Collectors;
import javax.inject.Inject;
import javax.ws.rs.GET;
import javax.ws.rs.POST;
import javax.ws.rs.Path;
import javax.ws.rs.QueryParam;
import javax.ws.rs.core.Context;
import javax.ws.rs.core.HttpHeaders;
import org.apache.commons.lang3.tuple.Pair;
import org.apache.helix.model.InstanceConfig;
import org.apache.pinot.common.Utils;
import org.apache.pinot.common.exception.QueryException;
import org.apache.pinot.common.utils.request.RequestUtils;
import org.apache.pinot.controller.ControllerConf;
import org.apache.pinot.controller.api.access.AccessControl;
import org.apache.pinot.controller.api.access.AccessControlFactory;
import org.apache.pinot.controller.helix.core.PinotHelixResourceManager;
import org.apache.pinot.core.util.GapfillUtils;
import org.apache.pinot.pql.parsers.Pql2Compiler;
import org.apache.pinot.spi.utils.CommonConstants;
import org.apache.pinot.spi.utils.JsonUtils;
import org.apache.pinot.spi.utils.builder.TableNameBuilder;
import org.apache.pinot.sql.parsers.CalciteSqlCompiler;
import org.slf4j.Logger;
import org.slf4j.LoggerFactory;


@Path("/")
public class PinotQueryResource {
  private static final Logger LOGGER = LoggerFactory.getLogger(PinotQueryResource.class);
  private static final Pql2Compiler PQL_QUERY_COMPILER = new Pql2Compiler();
  private static final CalciteSqlCompiler SQL_QUERY_COMPILER = new CalciteSqlCompiler();
  private static final Random RANDOM = new Random();

  @Inject
  PinotHelixResourceManager _pinotHelixResourceManager;

  @Inject
  AccessControlFactory _accessControlFactory;

  @Inject
  ControllerConf _controllerConf;

  @Deprecated
  @POST
  @Path("pql")
  public String handlePostPql(String requestJsonStr, @Context HttpHeaders httpHeaders) {
    try {
      JsonNode requestJson = JsonUtils.stringToJsonNode(requestJsonStr);
      String pqlQuery = requestJson.get("pql").asText();
      String traceEnabled = "false";
      if (requestJson.has("trace")) {
        traceEnabled = requestJson.get("trace").toString();
      }
      String queryOptions = null;
      if (requestJson.has("queryOptions")) {
        queryOptions = requestJson.get("queryOptions").asText();
      }
      LOGGER.debug("Trace: {}, Running query: {}", traceEnabled, pqlQuery);
      return getQueryResponse(pqlQuery, traceEnabled, queryOptions, httpHeaders, CommonConstants.Broker.Request.PQL);
    } catch (Exception e) {
      LOGGER.error("Caught exception while processing post request", e);
      return QueryException.getException(QueryException.INTERNAL_ERROR, e).toString();
    }
  }

  @Deprecated
  @GET
  @Path("pql")
  public String handleGetPql(@QueryParam("pql") String pqlQuery, @QueryParam("trace") String traceEnabled,
      @QueryParam("queryOptions") String queryOptions, @Context HttpHeaders httpHeaders) {
    try {
      LOGGER.debug("Trace: {}, Running query: {}", traceEnabled, pqlQuery);
      return getQueryResponse(pqlQuery, traceEnabled, queryOptions, httpHeaders, CommonConstants.Broker.Request.PQL);
    } catch (Exception e) {
      LOGGER.error("Caught exception while processing get request", e);
      return QueryException.getException(QueryException.INTERNAL_ERROR, e).toString();
    }
  }

  /**
   * Current handlePostSql method internally still use pql compiler to parse query.
   *
   * @param requestJsonStr
   * @param httpHeaders
   * @return
   */
  @POST
  @Path("sql")
  public String handlePostSql(String requestJsonStr, @Context HttpHeaders httpHeaders) {
    try {
      JsonNode requestJson = JsonUtils.stringToJsonNode(requestJsonStr);
      String sqlQuery = requestJson.get("sql").asText();
      String traceEnabled = "false";
      if (requestJson.has("trace")) {
        traceEnabled = requestJson.get("trace").toString();
      }
      String queryOptions = null;
      if (requestJson.has("queryOptions")) {
        queryOptions = requestJson.get("queryOptions").asText();
      }
      LOGGER.debug("Trace: {}, Running query: {}", traceEnabled, sqlQuery);
      return getQueryResponse(sqlQuery, traceEnabled, queryOptions, httpHeaders, CommonConstants.Broker.Request.SQL);
    } catch (Exception e) {
      LOGGER.error("Caught exception while processing post request", e);
      return QueryException.getException(QueryException.INTERNAL_ERROR, e).toString();
    }
  }

  @GET
  @Path("sql")
  public String handleGetSql(@QueryParam("sql") String sqlQuery, @QueryParam("trace") String traceEnabled,
      @QueryParam("queryOptions") String queryOptions, @Context HttpHeaders httpHeaders) {
    try {
      LOGGER.debug("Trace: {}, Running query: {}", traceEnabled, sqlQuery);
      return getQueryResponse(sqlQuery, traceEnabled, queryOptions, httpHeaders, CommonConstants.Broker.Request.SQL);
    } catch (Exception e) {
      LOGGER.error("Caught exception while processing get request", e);
      return QueryException.getException(QueryException.INTERNAL_ERROR, e).toString();
    }
  }

  public String getQueryResponse(String query, String traceEnabled, String queryOptions, HttpHeaders httpHeaders,
      String querySyntax) {
    // Get resource table name.
    String tableName;
    try {
      String inputTableName;
      switch (querySyntax) {
        case CommonConstants.Broker.Request.SQL:
<<<<<<< HEAD
          inputTableName = RequestUtils.getTableName(SQL_QUERY_COMPILER.compileToBrokerRequest(query).getPinotQuery());
=======
          inputTableName = GapfillUtils.getTableName(SQL_QUERY_COMPILER.compileToBrokerRequest(query).getPinotQuery());
>>>>>>> 9e983e42
          break;
        case CommonConstants.Broker.Request.PQL:
          inputTableName = PQL_QUERY_COMPILER.compileToBrokerRequest(query).getQuerySource().getTableName();
          break;
        default:
          throw new UnsupportedOperationException("Unsupported query syntax - " + querySyntax);
      }
      tableName = _pinotHelixResourceManager.getActualTableName(inputTableName);
    } catch (Exception e) {
      LOGGER.error("Caught exception while compiling {} query: {}", querySyntax.toUpperCase(), query, e);
      return QueryException.getException(QueryException.PQL_PARSING_ERROR, e).toString();
    }
    String rawTableName = TableNameBuilder.extractRawTableName(tableName);

    // Validate data access
    AccessControl accessControl = _accessControlFactory.create();
    if (!accessControl.hasDataAccess(httpHeaders, rawTableName)) {
      return QueryException.ACCESS_DENIED_ERROR.toString();
    }

    // Get brokers for the resource table.
    List<String> instanceIds = _pinotHelixResourceManager.getBrokerInstancesFor(rawTableName);
    if (instanceIds.isEmpty()) {
      return QueryException.BROKER_RESOURCE_MISSING_ERROR.toString();
    }

    // Retain only online brokers.
    instanceIds.retainAll(_pinotHelixResourceManager.getOnlineInstanceList());
    if (instanceIds.isEmpty()) {
      return QueryException.BROKER_INSTANCE_MISSING_ERROR.toString();
    }

    // Send query to a random broker.
    String instanceId = instanceIds.get(RANDOM.nextInt(instanceIds.size()));
    InstanceConfig instanceConfig = _pinotHelixResourceManager.getHelixInstanceConfig(instanceId);
    if (instanceConfig == null) {
      LOGGER.error("Instance {} not found", instanceId);
      return QueryException.INTERNAL_ERROR.toString();
    }

    String hostName = instanceConfig.getHostName();
    // Backward-compatible with legacy hostname of format 'Broker_<hostname>'
    if (hostName.startsWith(CommonConstants.Helix.PREFIX_OF_BROKER_INSTANCE)) {
      hostName = hostName.substring(CommonConstants.Helix.BROKER_INSTANCE_PREFIX_LENGTH);
    }

    String protocol = _controllerConf.getControllerBrokerProtocol();
    int port = _controllerConf.getControllerBrokerPortOverride() > 0 ? _controllerConf.getControllerBrokerPortOverride()
        : Integer.parseInt(instanceConfig.getPort());
    String url = getQueryURL(protocol, hostName, String.valueOf(port), querySyntax);
    ObjectNode requestJson = getRequestJson(query, traceEnabled, queryOptions, querySyntax);

    // forward client-supplied headers
    Map<String, String> headers =
        httpHeaders.getRequestHeaders().entrySet().stream().filter(entry -> !entry.getValue().isEmpty())
            .map(entry -> Pair.of(entry.getKey(), entry.getValue().get(0)))
            .collect(Collectors.toMap(Pair::getKey, Pair::getValue));

    return sendRequestRaw(url, query, requestJson, headers);
  }

  private ObjectNode getRequestJson(String query, String traceEnabled, String queryOptions, String querySyntax) {
    // Currently the request is still processed by PQL parser.
    ObjectNode requestJson = JsonUtils.newObjectNode();
    switch (querySyntax) {
      case CommonConstants.Broker.Request.SQL:
        requestJson.put("sql", query);
        break;
      case CommonConstants.Broker.Request.PQL:
        requestJson.put("pql", query);
        break;
      default:
        throw new UnsupportedOperationException("Unsupported query syntax - " + querySyntax);
    }
    if (traceEnabled != null && !traceEnabled.isEmpty()) {
      requestJson.put("trace", traceEnabled);
    }
    if (queryOptions != null && !queryOptions.isEmpty()) {
      requestJson.put("queryOptions", queryOptions);
    }
    return requestJson;
  }

  private String getQueryURL(String protocol, String hostName, String port, String querySyntax) {
    switch (querySyntax) {
      case CommonConstants.Broker.Request.SQL:
        return String.format("%s://%s:%s/query/sql", protocol, hostName, port);
      case CommonConstants.Broker.Request.PQL:
        return String.format("%s://%s:%s/query", protocol, hostName, port);
      default:
        throw new UnsupportedOperationException("Unsupported query syntax - " + querySyntax);
    }
  }

  public String sendPostRaw(String urlStr, String requestStr, Map<String, String> headers) {
    HttpURLConnection conn = null;
    try {
      /*if (LOG.isInfoEnabled()){
        LOGGER.info("Sending a post request to the server - " + urlStr);
      }

      if (LOG.isDebugEnabled()){
        LOGGER.debug("The request is - " + requestStr);
      }*/

      LOGGER.info("url string passed is : " + urlStr);
      final URL url = new URL(urlStr);
      conn = (HttpURLConnection) url.openConnection();
      conn.setDoOutput(true);
      conn.setRequestMethod("POST");
      // conn.setRequestProperty("Content-Type", "application/json; charset=utf-8");

      conn.setRequestProperty("Accept-Encoding", "gzip");

      final String string = requestStr;
      final byte[] requestBytes = string.getBytes(StandardCharsets.UTF_8);
      conn.setRequestProperty("Content-Length", String.valueOf(requestBytes.length));
      conn.setRequestProperty("http.keepAlive", String.valueOf(true));
      conn.setRequestProperty("default", String.valueOf(true));

      if (headers != null && !headers.isEmpty()) {
        final Set<Entry<String, String>> entries = headers.entrySet();
        for (final Entry<String, String> entry : entries) {
          conn.setRequestProperty(entry.getKey(), entry.getValue());
        }
      }

      //GZIPOutputStream zippedOutputStream = new GZIPOutputStream(conn.getOutputStream());
      final OutputStream os = new BufferedOutputStream(conn.getOutputStream());
      os.write(requestBytes);
      os.flush();
      os.close();
      final int responseCode = conn.getResponseCode();

      /*if (LOG.isInfoEnabled()){
        LOGGER.info("The http response code is " + responseCode);
      }*/
      if (responseCode != HttpURLConnection.HTTP_OK) {
        throw new IOException("Failed : HTTP error code : " + responseCode);
      }
      final byte[] bytes = drain(new BufferedInputStream(conn.getInputStream()));

      final String output = new String(bytes, StandardCharsets.UTF_8);
      /*if (LOG.isDebugEnabled()){
        LOGGER.debug("The response from the server is - " + output);
      }*/
      return output;
    } catch (final Exception ex) {
      LOGGER.error("Caught exception while sending query request", ex);
      Utils.rethrowException(ex);
      throw new AssertionError("Should not reach this");
    } finally {
      if (conn != null) {
        conn.disconnect();
      }
    }
  }

  byte[] drain(InputStream inputStream)
      throws IOException {
    try {
      final byte[] buf = new byte[1024];
      int len;
      final ByteArrayOutputStream byteArrayOutputStream = new ByteArrayOutputStream();
      while ((len = inputStream.read(buf)) > 0) {
        byteArrayOutputStream.write(buf, 0, len);
      }
      return byteArrayOutputStream.toByteArray();
    } finally {
      inputStream.close();
    }
  }

  public String sendRequestRaw(String url, String query, ObjectNode requestJson, Map<String, String> headers) {
    try {
      final long startTime = System.currentTimeMillis();
      final String pinotResultString = sendPostRaw(url, requestJson.toString(), headers);

      final long queryTime = System.currentTimeMillis() - startTime;
      LOGGER.info("Query: " + query + " Time: " + queryTime);

      return pinotResultString;
    } catch (final Exception ex) {
      LOGGER.error("Caught exception in sendQueryRaw", ex);
      Utils.rethrowException(ex);
      throw new AssertionError("Should not reach this");
    }
  }
}<|MERGE_RESOLUTION|>--- conflicted
+++ resolved
@@ -164,11 +164,7 @@
       String inputTableName;
       switch (querySyntax) {
         case CommonConstants.Broker.Request.SQL:
-<<<<<<< HEAD
           inputTableName = RequestUtils.getTableName(SQL_QUERY_COMPILER.compileToBrokerRequest(query).getPinotQuery());
-=======
-          inputTableName = GapfillUtils.getTableName(SQL_QUERY_COMPILER.compileToBrokerRequest(query).getPinotQuery());
->>>>>>> 9e983e42
           break;
         case CommonConstants.Broker.Request.PQL:
           inputTableName = PQL_QUERY_COMPILER.compileToBrokerRequest(query).getQuerySource().getTableName();
