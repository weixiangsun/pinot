/**
 * Licensed to the Apache Software Foundation (ASF) under one
 * or more contributor license agreements.  See the NOTICE file
 * distributed with this work for additional information
 * regarding copyright ownership.  The ASF licenses this file
 * to you under the Apache License, Version 2.0 (the
 * "License"); you may not use this file except in compliance
 * with the License.  You may obtain a copy of the License at
 *
 *   http://www.apache.org/licenses/LICENSE-2.0
 *
 * Unless required by applicable law or agreed to in writing,
 * software distributed under the License is distributed on an
 * "AS IS" BASIS, WITHOUT WARRANTIES OR CONDITIONS OF ANY
 * KIND, either express or implied.  See the License for the
 * specific language governing permissions and limitations
 * under the License.
 */
package org.apache.pinot.sql.parsers;

import com.google.common.annotations.VisibleForTesting;
import java.util.ArrayList;
import java.util.Collections;
import java.util.HashMap;
import java.util.HashSet;
import java.util.Iterator;
import java.util.List;
import java.util.Map;
import java.util.Set;
import java.util.regex.Matcher;
import java.util.regex.Pattern;
import org.apache.calcite.config.Lex;
import org.apache.calcite.sql.SqlBasicCall;
import org.apache.calcite.sql.SqlDataTypeSpec;
import org.apache.calcite.sql.SqlExplain;
import org.apache.calcite.sql.SqlIdentifier;
import org.apache.calcite.sql.SqlKind;
import org.apache.calcite.sql.SqlLiteral;
import org.apache.calcite.sql.SqlNode;
import org.apache.calcite.sql.SqlNodeList;
import org.apache.calcite.sql.SqlNumericLiteral;
import org.apache.calcite.sql.SqlOrderBy;
import org.apache.calcite.sql.SqlSelect;
import org.apache.calcite.sql.SqlSelectKeyword;
import org.apache.calcite.sql.fun.SqlBetweenOperator;
import org.apache.calcite.sql.fun.SqlCase;
import org.apache.calcite.sql.fun.SqlLikeOperator;
import org.apache.calcite.sql.parser.SqlParseException;
import org.apache.calcite.sql.parser.SqlParser;
import org.apache.calcite.sql.parser.babel.SqlBabelParserImpl;
import org.apache.calcite.sql.validate.SqlConformanceEnum;
import org.apache.commons.collections.CollectionUtils;
import org.apache.pinot.common.request.DataSource;
import org.apache.pinot.common.request.Expression;
import org.apache.pinot.common.request.ExpressionType;
import org.apache.pinot.common.request.Function;
import org.apache.pinot.common.request.Identifier;
import org.apache.pinot.common.request.PinotQuery;
import org.apache.pinot.common.utils.request.RequestUtils;
import org.apache.pinot.pql.parsers.pql2.ast.FilterKind;
import org.apache.pinot.segment.spi.AggregationFunctionType;
import org.apache.pinot.spi.utils.Pairs;
import org.apache.pinot.sql.parsers.rewriter.QueryRewriter;
import org.apache.pinot.sql.parsers.rewriter.QueryRewriterFactory;
import org.slf4j.Logger;
import org.slf4j.LoggerFactory;


public class CalciteSqlParser {
  public static final List<QueryRewriter> QUERY_REWRITERS = new ArrayList<>(QueryRewriterFactory.getQueryRewriters());
  private static final Logger LOGGER = LoggerFactory.getLogger(CalciteSqlParser.class);

  /** Lexical policy similar to MySQL with ANSI_QUOTES option enabled. (To be
   * precise: MySQL on Windows; MySQL on Linux uses case-sensitive matching,
   * like the Linux file system.) The case of identifiers is preserved whether
   * or not they quoted; after which, identifiers are matched
   * case-insensitively. Double quotes allow identifiers to contain
   * non-alphanumeric characters. */
  private static final Lex PINOT_LEX = Lex.MYSQL_ANSI;

  // BABEL is a very liberal conformance value that allows anything supported by any dialect
  private static final SqlParser.Config PARSER_CONFIG =
      SqlParser.configBuilder().setLex(PINOT_LEX).setConformance(SqlConformanceEnum.BABEL)
          .setParserFactory(SqlBabelParserImpl.FACTORY).build();
  // To Keep the backward compatibility with 'OPTION' Functionality in PQL, which is used to
  // provide more hints for query processing.
  //
  // PQL syntax is: `OPTION (<key> = <value>)`
  //
  // Multiple OPTIONs is also supported by:
  // either
  //   `OPTION (<k1> = <v1>, <k2> = <v2>, <k3> = <v3>)`
  // or
  //   `OPTION (<k1> = <v1>) OPTION (<k2> = <v2>) OPTION (<k3> = <v3>)`
  private static final Pattern OPTIONS_REGEX_PATTEN =
      Pattern.compile("option\\s*\\(([^\\)]+)\\)", Pattern.CASE_INSENSITIVE);

  private CalciteSqlParser() {
  }

  /**
   * Checks for the presence of semicolon in the sql query and modifies the query accordingly
   *
   * @param sql sql query
   * @return sql query without semicolons
   *
   */
  private static String removeTerminatingSemicolon(String sql) {
    // trim all the leading and trailing whitespaces
    sql = sql.trim();
    int sqlLength = sql.length();

    // Terminate the semicolon only if the last character of the query is semicolon
    if (sql.charAt(sqlLength - 1) == ';') {
      return sql.substring(0, sqlLength - 1);
    }
    return sql;
  }

  public static PinotQuery compileToPinotQuery(String sql)
      throws SqlCompilationException {
    // Remove the comments from the query
    sql = removeComments(sql);

    // Remove the terminating semicolon from the query
    sql = removeTerminatingSemicolon(sql);

    // Extract OPTION statements from sql as Calcite Parser doesn't parse it.
    List<String> options = extractOptionsFromSql(sql);
    if (!options.isEmpty()) {
      sql = removeOptionsFromSql(sql);
    }

    SqlParser sqlParser = SqlParser.create(sql, PARSER_CONFIG);
    SqlNode sqlNode;
    try {
      sqlNode = sqlParser.parseQuery();
    } catch (SqlParseException e) {
      throw new SqlCompilationException("Caught exception while parsing query: " + sql, e);
    }

    // Compile Sql without OPTION statements.
    PinotQuery pinotQuery = compileSqlNodeToPinotQuery(sqlNode);

    // Set Option statements to PinotQuery.
    setOptions(pinotQuery, options);
    return pinotQuery;
  }

  static void validate(PinotQuery pinotQuery)
      throws SqlCompilationException {
    validateGroupByClause(pinotQuery);
    validateDistinctQuery(pinotQuery);
  }

  private static void validateGroupByClause(PinotQuery pinotQuery)
      throws SqlCompilationException {
    boolean hasGroupByClause = pinotQuery.getGroupByList() != null;
    Set<Expression> groupByExprs = hasGroupByClause ? new HashSet<>(pinotQuery.getGroupByList()) : null;
    int aggregateExprCount = 0;
    for (Expression selectExpression : pinotQuery.getSelectList()) {
      if (isAggregateExpression(selectExpression)) {
        aggregateExprCount++;
      } else if (hasGroupByClause && expressionOutsideGroupByList(selectExpression, groupByExprs)) {
        throw new SqlCompilationException(
            "'" + RequestUtils.prettyPrint(selectExpression) + "' should appear in GROUP BY clause.");
      }
    }

    // block mixture of aggregate and non-aggregate expression when group by is absent
    int nonAggregateExprCount = pinotQuery.getSelectListSize() - aggregateExprCount;
    if (!hasGroupByClause && aggregateExprCount > 0 && nonAggregateExprCount > 0) {
      throw new SqlCompilationException("Columns and Aggregate functions can't co-exist without GROUP BY clause");
    }
    // Sanity check on group by clause shouldn't contain aggregate expression.
    if (hasGroupByClause) {
      for (Expression groupByExpression : pinotQuery.getGroupByList()) {
        if (isAggregateExpression(groupByExpression)) {
          throw new SqlCompilationException("Aggregate expression '" + RequestUtils.prettyPrint(groupByExpression)
              + "' is not allowed in GROUP BY clause.");
        }
      }
    }
  }

  /*
   * Validate DISTINCT queries:
   * - No GROUP-BY clause
   * - LIMIT must be positive
   * - ORDER-BY columns (if exist) should be included in the DISTINCT columns
   */
  private static void validateDistinctQuery(PinotQuery pinotQuery)
      throws SqlCompilationException {
    List<Expression> selectList = pinotQuery.getSelectList();
    if (selectList.size() == 1) {
      Function function = selectList.get(0).getFunctionCall();
      if (function != null && function.getOperator().equals("distinct")) {
        if (CollectionUtils.isNotEmpty(pinotQuery.getGroupByList())) {
          // TODO: Explore if DISTINCT should be supported with GROUP BY
          throw new IllegalStateException("DISTINCT with GROUP BY is currently not supported");
        }
        if (pinotQuery.getLimit() <= 0) {
          // TODO: Consider changing it to SELECTION query for LIMIT 0
          throw new IllegalStateException("DISTINCT must have positive LIMIT");
        }
        List<Expression> orderByList = pinotQuery.getOrderByList();
        if (orderByList != null) {
          List<Expression> distinctExpressions = getAliasLeftExpressionsFromDistinctExpression(function);
          for (Expression orderByExpression : orderByList) {
            // NOTE: Order-by is always a Function with the ordering of the Expression
            if (!distinctExpressions.contains(orderByExpression.getFunctionCall().getOperands().get(0))) {
              throw new IllegalStateException("ORDER-BY columns should be included in the DISTINCT columns");
            }
          }
        }
      }
    }
  }

  private static List<Expression> getAliasLeftExpressionsFromDistinctExpression(Function function) {
    List<Expression> operands = function.getOperands();
    List<Expression> expressions = new ArrayList<>(operands.size());
    for (Expression operand : operands) {
      if (isAsFunction(operand)) {
        expressions.add(operand.getFunctionCall().getOperands().get(0));
      } else {
        expressions.add(operand);
      }
    }
    return expressions;
  }

  /**
   * Check recursively if an expression contains any reference not appearing in the GROUP BY clause.
   */
  private static boolean expressionOutsideGroupByList(Expression expr, Set<Expression> groupByExprs) {
    // return early for Literal, Aggregate and if we have an exact match
    if (expr.getType() == ExpressionType.LITERAL || isAggregateExpression(expr) || groupByExprs.contains(expr)) {
      return false;
    }
    Function function = expr.getFunctionCall();
    // function expression
    if (function != null) {
      // for Alias function, check the actual value
      if (function.getOperator().equals("as")) {
        return expressionOutsideGroupByList(function.getOperands().get(0), groupByExprs);
      }
      // Expression is invalid if any of its children is invalid
      return function.getOperands().stream().anyMatch(e -> expressionOutsideGroupByList(e, groupByExprs));
    }
    return true;
  }

  public static boolean isAggregateExpression(Expression expression) {
    Function functionCall = expression.getFunctionCall();
    if (functionCall != null) {
      String operator = functionCall.getOperator();
      if (AggregationFunctionType.isAggregationFunction(operator)) {
        return true;
      }
      if (functionCall.getOperandsSize() > 0) {
        for (Expression operand : functionCall.getOperands()) {
          if (isAggregateExpression(operand)) {
            return true;
          }
        }
      }
    }
    return false;
  }

  public static boolean isAsFunction(Expression expression) {
    Function function = expression.getFunctionCall();
    return function != null && function.getOperator().equals("as");
  }

  /**
   * Extract all the identifiers from given expressions.
   *
   * @param expressions
   * @param excludeAs if true, ignores the right side identifier for AS function.
   * @return all the identifier names.
   */
  public static Set<String> extractIdentifiers(List<Expression> expressions, boolean excludeAs) {
    Set<String> identifiers = new HashSet<>();
    for (Expression expression : expressions) {
<<<<<<< HEAD
      if (expression.getIdentifier() != null) {
        identifiers.add(expression.getIdentifier().getName());
      } else if (expression.getFunctionCall() != null) {
        if (excludeAs && expression.getFunctionCall().getOperator().equalsIgnoreCase("AS")) {
          identifiers
              .addAll(extractIdentifiers(Arrays.asList(expression.getFunctionCall().getOperands().get(0)), true));
          continue;
=======
      Identifier identifier = expression.getIdentifier();
      if (identifier != null) {
        identifiers.add(identifier.getName());
        continue;
      }
      Function function = expression.getFunctionCall();
      if (function != null) {
        if (excludeAs && function.getOperator().equals("as")) {
          identifiers.addAll(extractIdentifiers(Collections.singletonList(function.getOperands().get(0)), true));
>>>>>>> aa441895
        } else {
          identifiers.addAll(extractIdentifiers(function.getOperands(), excludeAs));
        }
      }
    }
    return identifiers;
  }

  /**
   * Compiles a String expression into {@link Expression}.
   *
   * @param expression String expression.
   * @return {@link Expression} equivalent of the string.
   *
   * @throws SqlCompilationException if String is not a valid expression.
   */
  public static Expression compileToExpression(String expression) {
    SqlParser sqlParser = SqlParser.create(expression, PARSER_CONFIG);
    SqlNode sqlNode;
    try {
      sqlNode = sqlParser.parseExpression();
    } catch (SqlParseException e) {
      throw new SqlCompilationException("Caught exception while parsing expression: " + expression, e);
    }
    return toExpression(sqlNode);
  }

  private static void setOptions(PinotQuery pinotQuery, List<String> optionsStatements) {
    if (optionsStatements.isEmpty()) {
      return;
    }
    Map<String, String> options = new HashMap<>();
    for (String optionsStatement : optionsStatements) {
      for (String option : optionsStatement.split(",")) {
        final String[] splits = option.split("=");
        if (splits.length != 2) {
          throw new SqlCompilationException("OPTION statement requires two parts separated by '='");
        }
        options.put(splits[0].trim(), splits[1].trim());
      }
    }
    pinotQuery.setQueryOptions(options);
  }

  private static PinotQuery compileSqlNodeToPinotQuery(SqlNode sqlNode) {
    PinotQuery pinotQuery = new PinotQuery();
    if (sqlNode instanceof SqlExplain) {
      // Extract sql node for the query
      sqlNode = ((SqlExplain) sqlNode).getExplicandum();
      pinotQuery.setExplain(true);
    }

    SqlSelect selectNode;
    if (sqlNode instanceof SqlOrderBy) {
      // Store order-by info into the select sql node
      SqlOrderBy orderByNode = (SqlOrderBy) sqlNode;
      selectNode = (SqlSelect) orderByNode.query;
      selectNode.setOrderBy(orderByNode.orderList);
      selectNode.setFetch(orderByNode.fetch);
      selectNode.setOffset(orderByNode.offset);
    } else {
      selectNode = (SqlSelect) sqlNode;
    }

    // SELECT
    if (selectNode.getModifierNode(SqlSelectKeyword.DISTINCT) != null) {
      // SELECT DISTINCT
      if (selectNode.getGroup() != null) {
        // TODO: explore support for GROUP BY with DISTINCT
        throw new SqlCompilationException("DISTINCT with GROUP BY is not supported");
      }
      pinotQuery.setSelectList(convertDistinctSelectList(selectNode.getSelectList()));
    } else {
      pinotQuery.setSelectList(convertSelectList(selectNode.getSelectList()));
    }
    // FROM
    SqlNode fromNode = selectNode.getFrom();
    if (fromNode != null) {
      DataSource dataSource = new DataSource();
      dataSource.setTableName(fromNode.toString());
      pinotQuery.setDataSource(dataSource);
      if (fromNode instanceof SqlSelect || fromNode instanceof SqlOrderBy) {
        dataSource.setSubquery(compileSqlNodeToPinotQuery(fromNode));
      }
    }
    // WHERE
    SqlNode whereNode = selectNode.getWhere();
    if (whereNode != null) {
      pinotQuery.setFilterExpression(toExpression(whereNode));
    }
    // GROUP-BY
    SqlNodeList groupByNodeList = selectNode.getGroup();
    if (groupByNodeList != null) {
      pinotQuery.setGroupByList(convertSelectList(groupByNodeList));
    }
    // HAVING
    SqlNode havingNode = selectNode.getHaving();
    if (havingNode != null) {
      pinotQuery.setHavingExpression(toExpression(havingNode));
    }
    // ORDER-BY
    SqlNodeList orderByNodeList = selectNode.getOrderList();
    if (orderByNodeList != null) {
      pinotQuery.setOrderByList(convertOrderByList(orderByNodeList));
    }
    // LIMIT
    SqlNode limitNode = selectNode.getFetch();
    if (limitNode != null) {
      pinotQuery.setLimit(((SqlNumericLiteral) limitNode).intValue(false));
    }
    // OFFSET
    SqlNode offsetNode = selectNode.getOffset();
    if (offsetNode != null) {
      pinotQuery.setOffset(((SqlNumericLiteral) offsetNode).intValue(false));
    }

    queryRewrite(pinotQuery);
    return pinotQuery;
  }

  private static void queryRewrite(PinotQuery pinotQuery) {
    for (QueryRewriter queryRewriter : QUERY_REWRITERS) {
      pinotQuery = queryRewriter.rewrite(pinotQuery);
    }
    // Validate
    validate(pinotQuery);
  }

  private static List<String> extractOptionsFromSql(String sql) {
    List<String> results = new ArrayList<>();
    Matcher matcher = OPTIONS_REGEX_PATTEN.matcher(sql);
    while (matcher.find()) {
      results.add(matcher.group(1));
    }
    return results;
  }

  private static String removeOptionsFromSql(String sql) {
    Matcher matcher = OPTIONS_REGEX_PATTEN.matcher(sql);
    return matcher.replaceAll("");
  }

  /**
   * Removes comments from the query.
   * NOTE: Comment indicator within single quotes (literal) and double quotes (identifier) are ignored.
   */
  @VisibleForTesting
  static String removeComments(String sql) {
    boolean openSingleQuote = false;
    boolean openDoubleQuote = false;
    boolean commented = false;
    boolean singleLineCommented = false;
    boolean multiLineCommented = false;
    int commentStartIndex = -1;
    List<Pairs.IntPair> commentedParts = new ArrayList<>();

    int length = sql.length();
    int index = 0;
    while (index < length) {
      switch (sql.charAt(index)) {
        case '\'':
          if (!commented && !openDoubleQuote) {
            openSingleQuote = !openSingleQuote;
          }
          break;
        case '"':
          if (!commented && !openSingleQuote) {
            openDoubleQuote = !openDoubleQuote;
          }
          break;
        case '-':
          // Single line comment start indicator: --
          if (!commented && !openSingleQuote && !openDoubleQuote && index < length - 1
              && sql.charAt(index + 1) == '-') {
            commented = true;
            singleLineCommented = true;
            commentStartIndex = index;
            index++;
          }
          break;
        case '\n':
          // Single line comment end indicator: \n
          if (singleLineCommented) {
            commentedParts.add(new Pairs.IntPair(commentStartIndex, index + 1));
            commented = false;
            singleLineCommented = false;
            commentStartIndex = -1;
          }
          break;
        case '/':
          // Multi-line comment start indicator: /*
          if (!commented && !openSingleQuote && !openDoubleQuote && index < length - 1
              && sql.charAt(index + 1) == '*') {
            commented = true;
            multiLineCommented = true;
            commentStartIndex = index;
            index++;
          }
          break;
        case '*':
          // Multi-line comment end indicator: */
          if (multiLineCommented && index < length - 1 && sql.charAt(index + 1) == '/') {
            commentedParts.add(new Pairs.IntPair(commentStartIndex, index + 2));
            commented = false;
            multiLineCommented = false;
            commentStartIndex = -1;
            index++;
          }
          break;
        default:
          break;
      }
      index++;
    }

    if (commentedParts.isEmpty()) {
      if (singleLineCommented) {
        return sql.substring(0, commentStartIndex);
      } else {
        return sql;
      }
    } else {
      StringBuilder stringBuilder = new StringBuilder();
      int startIndex = 0;
      for (Pairs.IntPair commentedPart : commentedParts) {
        stringBuilder.append(sql, startIndex, commentedPart.getLeft()).append(' ');
        startIndex = commentedPart.getRight();
      }
      if (startIndex < length) {
        if (singleLineCommented) {
          stringBuilder.append(sql, startIndex, commentStartIndex);
        } else {
          stringBuilder.append(sql, startIndex, length);
        }
      }
      return stringBuilder.toString();
    }
  }

  private static List<Expression> convertDistinctSelectList(SqlNodeList selectList) {
    List<Expression> selectExpr = new ArrayList<>();
    selectExpr.add(convertDistinctAndSelectListToFunctionExpression(selectList));
    return selectExpr;
  }

  private static List<Expression> convertSelectList(SqlNodeList selectList) {
    List<Expression> selectExpr = new ArrayList<>();

    final Iterator<SqlNode> iterator = selectList.iterator();
    while (iterator.hasNext()) {
      final SqlNode next = iterator.next();
      selectExpr.add(toExpression(next));
    }

    return selectExpr;
  }

  private static List<Expression> convertOrderByList(SqlNodeList orderList) {
    List<Expression> orderByExpr = new ArrayList<>();
    final Iterator<SqlNode> iterator = orderList.iterator();
    while (iterator.hasNext()) {
      final SqlNode next = iterator.next();
      orderByExpr.add(convertOrderBy(next));
    }
    return orderByExpr;
  }

  private static Expression convertOrderBy(SqlNode node) {
    Expression expression;
    if (node.getKind() == SqlKind.DESCENDING) {
      SqlBasicCall basicCall = (SqlBasicCall) node;
      expression = RequestUtils.getFunctionExpression("desc");
      expression.getFunctionCall().addToOperands(toExpression(basicCall.getOperandList().get(0)));
    } else {
      expression = RequestUtils.getFunctionExpression("asc");
      expression.getFunctionCall().addToOperands(toExpression(node));
    }
    return expression;
  }

  /**
   * DISTINCT is implemented as an aggregation function so need to take the select list items
   * and convert them into a single function expression for handing over to execution engine
   * either as a PinotQuery or BrokerRequest via conversion
   * @param selectList select list items
   * @return DISTINCT function expression
   */
  private static Expression convertDistinctAndSelectListToFunctionExpression(SqlNodeList selectList) {
    Expression functionExpression = RequestUtils.getFunctionExpression("distinct");
    for (SqlNode node : selectList) {
      Expression columnExpression = toExpression(node);
      if (columnExpression.getType() == ExpressionType.IDENTIFIER && columnExpression.getIdentifier().getName()
          .equals("*")) {
        throw new SqlCompilationException(
            "Syntax error: Pinot currently does not support DISTINCT with *. Please specify each column name after "
                + "DISTINCT keyword");
      } else if (columnExpression.getType() == ExpressionType.FUNCTION) {
        if (AggregationFunctionType.isAggregationFunction(columnExpression.getFunctionCall().getOperator())) {
          throw new SqlCompilationException(
              "Syntax error: Use of DISTINCT with aggregation functions is not supported");
        }
      }
      functionExpression.getFunctionCall().addToOperands(columnExpression);
    }
    return functionExpression;
  }

  private static Expression toExpression(SqlNode node) {
    LOGGER.debug("Current processing SqlNode: {}, node.getKind(): {}", node, node.getKind());
    switch (node.getKind()) {
      case IDENTIFIER:
        if (((SqlIdentifier) node).isStar()) {
          return RequestUtils.getIdentifierExpression("*");
        }
        if (((SqlIdentifier) node).isSimple()) {
          return RequestUtils.getIdentifierExpression(((SqlIdentifier) node).getSimple());
        }
        return RequestUtils.getIdentifierExpression(node.toString());
      case LITERAL:
        return RequestUtils.getLiteralExpression((SqlLiteral) node);
      case AS:
        SqlBasicCall asFuncSqlNode = (SqlBasicCall) node;
        List<SqlNode> operands = asFuncSqlNode.getOperandList();
        Expression leftExpr = toExpression(operands.get(0));
        SqlNode aliasSqlNode = operands.get(1);
        String aliasName;
        switch (aliasSqlNode.getKind()) {
          case IDENTIFIER:
            aliasName = ((SqlIdentifier) aliasSqlNode).getSimple();
            break;
          case LITERAL:
            aliasName = ((SqlLiteral) aliasSqlNode).toValue();
            break;
          default:
            throw new SqlCompilationException("Unsupported Alias sql node - " + aliasSqlNode);
        }
        Expression rightExpr = RequestUtils.getIdentifierExpression(aliasName);
        // Just return left identifier if both sides are the same identifier.
        if (leftExpr.isSetIdentifier() && rightExpr.isSetIdentifier()) {
          if (leftExpr.getIdentifier().getName().equals(rightExpr.getIdentifier().getName())) {
            return leftExpr;
          }
        }
        Expression asFuncExpr = RequestUtils.getFunctionExpression("as");
        asFuncExpr.getFunctionCall().addToOperands(leftExpr);
        asFuncExpr.getFunctionCall().addToOperands(rightExpr);
        return asFuncExpr;
      case CASE:
        // CASE WHEN Statement is model as a function with variable length parameters.
        // Assume N is number of WHEN Statements, total number of parameters is (2 * N + 1).
        // - N: Convert each WHEN Statement into a function Expression;
        // - N: Convert each THEN Statement into an Expression;
        // - 1: Convert ELSE Statement into an Expression.
        SqlCase caseSqlNode = (SqlCase) node;
        SqlNodeList whenOperands = caseSqlNode.getWhenOperands();
        SqlNodeList thenOperands = caseSqlNode.getThenOperands();
        SqlNode elseOperand = caseSqlNode.getElseOperand();
        Expression caseFuncExpr = RequestUtils.getFunctionExpression("case");
        for (SqlNode whenSqlNode : whenOperands.getList()) {
          Expression whenExpression = toExpression(whenSqlNode);
          if (isAggregateExpression(whenExpression)) {
            throw new SqlCompilationException(
                "Aggregation functions inside WHEN Clause is not supported - " + whenSqlNode);
          }
          caseFuncExpr.getFunctionCall().addToOperands(whenExpression);
        }
        for (SqlNode thenSqlNode : thenOperands.getList()) {
          Expression thenExpression = toExpression(thenSqlNode);
          if (isAggregateExpression(thenExpression)) {
            throw new SqlCompilationException(
                "Aggregation functions inside THEN Clause is not supported - " + thenSqlNode);
          }
          caseFuncExpr.getFunctionCall().addToOperands(thenExpression);
        }
        Expression elseExpression = toExpression(elseOperand);
        if (isAggregateExpression(elseExpression)) {
          throw new SqlCompilationException(
              "Aggregation functions inside ELSE Clause is not supported - " + elseExpression);
        }
        caseFuncExpr.getFunctionCall().addToOperands(elseExpression);
        return caseFuncExpr;
      default:
        if (node instanceof SqlDataTypeSpec) {
          // This is to handle expression like: CAST(col AS INT)
          return RequestUtils.getLiteralExpression(((SqlDataTypeSpec) node).getTypeName().getSimple());
        } else {
          return compileFunctionExpression((SqlBasicCall) node);
        }
    }
  }

  private static Expression compileFunctionExpression(SqlBasicCall functionNode) {
    SqlKind functionKind = functionNode.getKind();
    boolean negated = false;
    String canonicalName;
    switch (functionKind) {
      case AND:
        return compileAndExpression(functionNode);
      case OR:
        return compileOrExpression(functionNode);
      // BETWEEN and LIKE might be negated (NOT BETWEEN, NOT LIKE)
      case BETWEEN:
        negated = ((SqlBetweenOperator) functionNode.getOperator()).isNegated();
        canonicalName = SqlKind.BETWEEN.name();
        break;
      case LIKE:
        negated = ((SqlLikeOperator) functionNode.getOperator()).isNegated();
        canonicalName = SqlKind.LIKE.name();
        break;
      case OTHER:
      case OTHER_FUNCTION:
      case DOT:
        String functionName = functionNode.getOperator().getName();
        if (functionName.equals("ITEM") || functionName.equals("DOT")) {
          // Calcite parses path expression such as "data[0][1].a.b[0]" into a chain of ITEM and/or DOT
          // functions. Collapse this chain into an identifier.
          StringBuilder pathBuilder = new StringBuilder();
          compilePathExpression(functionNode, pathBuilder);
          return RequestUtils.getIdentifierExpression(pathBuilder.toString());
        }
<<<<<<< HEAD
        if ((functionNode.getFunctionQuantifier() != null) && ("DISTINCT"
            .equals(functionNode.getFunctionQuantifier().toString()))) {
          if (AggregationFunctionType.COUNT.name().equals(functionName)) {
            functionName = AggregationFunctionType.DISTINCTCOUNT.name();
          } else if (AggregationFunctionType.isAggregationFunction(functionName)) {
=======
        canonicalName = RequestUtils.canonicalizeFunctionNamePreservingSpecialKey(functionName);
        if ((functionNode.getFunctionQuantifier() != null) && ("DISTINCT".equals(
            functionNode.getFunctionQuantifier().toString()))) {
          if (canonicalName.equals("count")) {
            canonicalName = "distinctcount";
          } else if (AggregationFunctionType.isAggregationFunction(canonicalName)) {
>>>>>>> aa441895
            // Aggregation function(other than COUNT) on DISTINCT is not supported, e.g. SUM(DISTINCT colA).
            throw new SqlCompilationException("Function '" + functionName + "' on DISTINCT is not supported.");
          }
        }
        break;
      default:
        canonicalName = RequestUtils.canonicalizeFunctionNamePreservingSpecialKey(functionKind.name());
        break;
    }
    // When there is no argument, set an empty list as the operands
    List<SqlNode> childNodes = functionNode.getOperandList();
    List<Expression> operands = new ArrayList<>(childNodes.size());
    for (SqlNode childNode : childNodes) {
      if (childNode instanceof SqlNodeList) {
        for (SqlNode node : (SqlNodeList) childNode) {
          operands.add(toExpression(node));
        }
      } else {
        operands.add(toExpression(childNode));
      }
    }
    validateFunction(canonicalName, operands);
    Expression functionExpression = RequestUtils.getFunctionExpression(canonicalName);
    functionExpression.getFunctionCall().setOperands(operands);
    if (negated) {
      Expression negatedFunctionExpression = RequestUtils.getFunctionExpression(FilterKind.NOT.name());
      // Do not use `Collections.singletonList()` because we might modify the operand later
      List<Expression> negatedFunctionOperands = new ArrayList<>(1);
      negatedFunctionOperands.add(functionExpression);
      negatedFunctionExpression.getFunctionCall().setOperands(negatedFunctionOperands);
      return negatedFunctionExpression;
    } else {
      return functionExpression;
    }
  }

  /**
   * Convert Calcite operator tree made up of ITEM and DOT functions to an identifier. For example, the operator tree
   * shown below will be converted to IDENTIFIER "jsoncolumn.data[0][1].a.b[0]".
   *
   * ├── ITEM(jsoncolumn.data[0][1].a.b[0])
   *      ├── LITERAL (0)
   *      └── DOT (jsoncolumn.daa[0][1].a.b)
   *            ├── IDENTIFIER (b)
   *            └── DOT (jsoncolumn.data[0][1].a)
   *                  ├── IDENTIFIER (a)
   *                  └── ITEM (jsoncolumn.data[0][1])
   *                        ├── LITERAL (1)
   *                        └── ITEM (jsoncolumn.data[0])
   *                              ├── LITERAL (1)
   *                              └── IDENTIFIER (jsoncolumn.data)
   *
   * @param functionNode Root node of the DOT and/or ITEM operator function chain.
   * @param pathBuilder StringBuilder representation of path represented by DOT and/or ITEM function chain.
   */
  private static void compilePathExpression(SqlBasicCall functionNode, StringBuilder pathBuilder) {
    List<SqlNode> operands = functionNode.getOperandList();

    // Compile first operand of the function (either an identifier or another DOT and/or ITEM function).
    SqlNode operand0 = operands.get(0);
    SqlKind kind0 = operand0.getKind();
    if (kind0 == SqlKind.IDENTIFIER) {
      pathBuilder.append(operand0);
    } else if (kind0 == SqlKind.DOT || kind0 == SqlKind.OTHER_FUNCTION) {
      SqlBasicCall function0 = (SqlBasicCall) operand0;
      String name0 = function0.getOperator().getName();
      if (name0.equals("ITEM") || name0.equals("DOT")) {
        compilePathExpression(function0, pathBuilder);
      } else {
        throw new SqlCompilationException("SELECT list item has bad path expression.");
      }
    } else {
      throw new SqlCompilationException("SELECT list item has bad path expression.");
    }

    // Compile second operand of the function (either an identifier or literal).
    SqlNode operand1 = operands.get(1);
    SqlKind kind1 = operand1.getKind();
    if (kind1 == SqlKind.IDENTIFIER) {
      pathBuilder.append('.').append(((SqlIdentifier) operand1).getSimple());
    } else if (kind1 == SqlKind.LITERAL) {
      pathBuilder.append('[').append(((SqlLiteral) operand1).toValue()).append(']');
    } else {
      throw new SqlCompilationException("SELECT list item has bad path expression.");
    }
  }

  private static void validateFunction(String canonicalName, List<Expression> operands) {
    switch (canonicalName) {
      case "jsonextractscalar":
        validateJsonExtractScalarFunction(operands);
        break;
      case "jsonextractkey":
        validateJsonExtractKeyFunction(operands);
        break;
      default:
        break;
    }
  }

  private static void validateJsonExtractScalarFunction(List<Expression> operands) {
    int numOperands = operands.size();

    // Check that there are exactly 3 or 4 arguments
    if (numOperands != 3 && numOperands != 4) {
      throw new SqlCompilationException(
          "Expect 3 or 4 arguments for transform function: jsonExtractScalar(jsonFieldName, 'jsonPath', "
              + "'resultsType', ['defaultValue'])");
    }
    if (!operands.get(1).isSetLiteral() || !operands.get(2).isSetLiteral() || (numOperands == 4 && !operands.get(3)
        .isSetLiteral())) {
      throw new SqlCompilationException(
          "Expect the 2nd/3rd/4th argument of transform function: jsonExtractScalar(jsonFieldName, 'jsonPath',"
              + " 'resultsType', ['defaultValue']) to be a single-quoted literal value.");
    }
  }

  private static void validateJsonExtractKeyFunction(List<Expression> operands) {
    // Check that there are exactly 2 arguments
    if (operands.size() != 2) {
      throw new SqlCompilationException(
          "Expect 2 arguments are required for transform function: jsonExtractKey(jsonFieldName, 'jsonPath')");
    }
    if (!operands.get(1).isSetLiteral()) {
      throw new SqlCompilationException(
          "Expect the 2nd argument for transform function: jsonExtractKey(jsonFieldName, 'jsonPath') to be a "
              + "single-quoted literal value.");
    }
  }

  /**
   * Helper method to flatten the operands for the AND expression.
   */
  private static Expression compileAndExpression(SqlBasicCall andNode) {
    List<Expression> operands = new ArrayList<>();
    for (SqlNode childNode : andNode.getOperandList()) {
      if (childNode.getKind() == SqlKind.AND) {
        Expression childAndExpression = compileAndExpression((SqlBasicCall) childNode);
        operands.addAll(childAndExpression.getFunctionCall().getOperands());
      } else {
        operands.add(toExpression(childNode));
      }
    }
    Expression andExpression = RequestUtils.getFunctionExpression(FilterKind.AND.name());
    andExpression.getFunctionCall().setOperands(operands);
    return andExpression;
  }

  /**
   * Helper method to flatten the operands for the OR expression.
   */
  private static Expression compileOrExpression(SqlBasicCall orNode) {
    List<Expression> operands = new ArrayList<>();
    for (SqlNode childNode : orNode.getOperandList()) {
      if (childNode.getKind() == SqlKind.OR) {
        Expression childAndExpression = compileOrExpression((SqlBasicCall) childNode);
        operands.addAll(childAndExpression.getFunctionCall().getOperands());
      } else {
        operands.add(toExpression(childNode));
      }
    }
    Expression andExpression = RequestUtils.getFunctionExpression(FilterKind.OR.name());
    andExpression.getFunctionCall().setOperands(operands);
    return andExpression;
  }

  public static boolean isLiteralOnlyExpression(Expression e) {
    if (e.getType() == ExpressionType.LITERAL) {
      return true;
    }
    if (e.getType() == ExpressionType.FUNCTION) {
      Function function = e.getFunctionCall();
      if (function.getOperator().equals("as")) {
        return isLiteralOnlyExpression(function.getOperands().get(0));
      }
      return false;
    }
    return false;
  }
}<|MERGE_RESOLUTION|>--- conflicted
+++ resolved
@@ -284,15 +284,6 @@
   public static Set<String> extractIdentifiers(List<Expression> expressions, boolean excludeAs) {
     Set<String> identifiers = new HashSet<>();
     for (Expression expression : expressions) {
-<<<<<<< HEAD
-      if (expression.getIdentifier() != null) {
-        identifiers.add(expression.getIdentifier().getName());
-      } else if (expression.getFunctionCall() != null) {
-        if (excludeAs && expression.getFunctionCall().getOperator().equalsIgnoreCase("AS")) {
-          identifiers
-              .addAll(extractIdentifiers(Arrays.asList(expression.getFunctionCall().getOperands().get(0)), true));
-          continue;
-=======
       Identifier identifier = expression.getIdentifier();
       if (identifier != null) {
         identifiers.add(identifier.getName());
@@ -302,7 +293,6 @@
       if (function != null) {
         if (excludeAs && function.getOperator().equals("as")) {
           identifiers.addAll(extractIdentifiers(Collections.singletonList(function.getOperands().get(0)), true));
->>>>>>> aa441895
         } else {
           identifiers.addAll(extractIdentifiers(function.getOperands(), excludeAs));
         }
@@ -723,20 +713,12 @@
           compilePathExpression(functionNode, pathBuilder);
           return RequestUtils.getIdentifierExpression(pathBuilder.toString());
         }
-<<<<<<< HEAD
-        if ((functionNode.getFunctionQuantifier() != null) && ("DISTINCT"
-            .equals(functionNode.getFunctionQuantifier().toString()))) {
-          if (AggregationFunctionType.COUNT.name().equals(functionName)) {
-            functionName = AggregationFunctionType.DISTINCTCOUNT.name();
-          } else if (AggregationFunctionType.isAggregationFunction(functionName)) {
-=======
         canonicalName = RequestUtils.canonicalizeFunctionNamePreservingSpecialKey(functionName);
         if ((functionNode.getFunctionQuantifier() != null) && ("DISTINCT".equals(
             functionNode.getFunctionQuantifier().toString()))) {
           if (canonicalName.equals("count")) {
             canonicalName = "distinctcount";
           } else if (AggregationFunctionType.isAggregationFunction(canonicalName)) {
->>>>>>> aa441895
             // Aggregation function(other than COUNT) on DISTINCT is not supported, e.g. SUM(DISTINCT colA).
             throw new SqlCompilationException("Function '" + functionName + "' on DISTINCT is not supported.");
           }
